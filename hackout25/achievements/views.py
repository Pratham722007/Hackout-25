from django.shortcuts import render, get_object_or_404
from django.contrib.auth.decorators import login_required
from django.http import JsonResponse
from django.views.decorators.http import require_http_methods
from django.core.paginator import Paginator
from django.db.models import Q, Count
from django.contrib.auth.models import User
from django.utils import timezone
from datetime import timedelta

from .models import Achievement, UserAchievement, UserStats, AchievementNotification, Leaderboard
from .services import AchievementService

<<<<<<< HEAD

=======
>>>>>>> 46761598
def achievements_dashboard(request):
    """Main achievements dashboard"""
    try:
        progress_summary = AchievementService.get_user_progress_summary(request.user)
        
        # Get achievements by category
        categories = Achievement.CATEGORY_CHOICES
        achievements_by_category = {}
        
        for category_key, category_name in categories:
            user_achievements = UserAchievement.objects.filter(
                user=request.user,
                achievement__category=category_key,
                achievement__is_active=True
            ).select_related('achievement').order_by('achievement__tier', 'achievement__target_value')
            
            achievements_by_category[category_key] = {
                'name': category_name,
                'achievements': user_achievements
            }
        
        # Get recent notifications
        recent_notifications = AchievementService.get_unread_notifications(request.user)[:5]
        
        context = {
            'progress_summary': progress_summary,
            'achievements_by_category': achievements_by_category,
            'recent_notifications': recent_notifications,
            'page_title': 'Achievements Dashboard'
        }
        
        return render(request, 'achievements/dashboard.html', context)
        
    except Exception as e:
        return render(request, 'achievements/dashboard.html', {
            'error': str(e),
            'page_title': 'Achievements Error'
        })


@login_required
def achievement_detail(request, achievement_id):
    """Detail view for a specific achievement"""
    achievement = get_object_or_404(Achievement, id=achievement_id, is_active=True)
    
    try:
        user_achievement = UserAchievement.objects.get(
            user=request.user,
            achievement=achievement
        )
    except UserAchievement.DoesNotExist:
        # Create if doesn't exist
        user_achievement = UserAchievement.objects.create(
            user=request.user,
            achievement=achievement,
            current_progress=0
        )
    
    # Get recent users who unlocked this achievement
    recent_unlocks = UserAchievement.objects.filter(
        achievement=achievement,
        is_unlocked=True
    ).select_related('user').order_by('-unlocked_at')[:10]
    
    # Calculate completion stats
    total_users = UserAchievement.objects.filter(achievement=achievement).count()
    unlocked_users = UserAchievement.objects.filter(
        achievement=achievement,
        is_unlocked=True
    ).count()
    
    completion_rate = (unlocked_users / total_users * 100) if total_users > 0 else 0
    
    context = {
        'achievement': achievement,
        'user_achievement': user_achievement,
        'recent_unlocks': recent_unlocks,
        'completion_rate': round(completion_rate, 1),
        'total_users': total_users,
        'unlocked_users': unlocked_users,
        'page_title': f'Achievement: {achievement.name}'
    }
    
    return render(request, 'achievements/detail.html', context)


@login_required
def leaderboard(request):
    """Leaderboard page"""
    leaderboard_type = request.GET.get('type', 'points')
    period = request.GET.get('period', 'all')  # all, month, week
    
    # Calculate date range
    now = timezone.now()
    if period == 'week':
        start_date = now - timedelta(days=7)
    elif period == 'month':
        start_date = now - timedelta(days=30)
    else:
        start_date = None
    
    # Get leaderboard data
    if leaderboard_type == 'points':
        query = UserStats.objects.all().order_by('-total_points')
    elif leaderboard_type == 'reports':
        query = UserStats.objects.all().order_by('-reports_created')
    elif leaderboard_type == 'validations':
        query = UserStats.objects.all().order_by('-reports_validated')
    elif leaderboard_type == 'streak':
        query = UserStats.objects.all().order_by('-streak_best')
    elif leaderboard_type == 'achievements':
        query = UserStats.objects.all().order_by('-achievements_unlocked')
    else:
        query = UserStats.objects.all().order_by('-total_points')
    
    # Apply date filtering if needed
    if start_date and leaderboard_type in ['points', 'reports', 'validations']:
        # This would require additional filtering logic based on timestamps
        pass
    
    # Paginate results
    paginator = Paginator(query, 50)
    page_number = request.GET.get('page')
    page_obj = paginator.get_page(page_number)
    
    # Get user's position
    try:
        user_stats = UserStats.objects.get(user=request.user)
        if leaderboard_type == 'points':
            user_rank = UserStats.objects.filter(total_points__gt=user_stats.total_points).count() + 1
            user_score = user_stats.total_points
        elif leaderboard_type == 'reports':
            user_rank = UserStats.objects.filter(reports_created__gt=user_stats.reports_created).count() + 1
            user_score = user_stats.reports_created
        elif leaderboard_type == 'validations':
            user_rank = UserStats.objects.filter(reports_validated__gt=user_stats.reports_validated).count() + 1
            user_score = user_stats.reports_validated
        elif leaderboard_type == 'streak':
            user_rank = UserStats.objects.filter(streak_best__gt=user_stats.streak_best).count() + 1
            user_score = user_stats.streak_best
        elif leaderboard_type == 'achievements':
            user_rank = UserStats.objects.filter(achievements_unlocked__gt=user_stats.achievements_unlocked).count() + 1
            user_score = user_stats.achievements_unlocked
        else:
            user_rank = 0
            user_score = 0
    except UserStats.DoesNotExist:
        user_rank = 0
        user_score = 0
    
    context = {
        'leaderboard_entries': page_obj,
        'leaderboard_type': leaderboard_type,
        'period': period,
        'user_rank': user_rank,
        'user_score': user_score,
        'page_title': 'Leaderboard'
    }
    
    return render(request, 'achievements/leaderboard.html', context)


@require_http_methods(["GET"])
def user_progress_api(request):
    """API endpoint to get user progress data"""
    try:
        # Check if user is authenticated
        if not request.user.is_authenticated:
            return JsonResponse({
                'success': False,
                'error': 'Authentication required'
            }, status=401)
        
        progress_summary = AchievementService.get_user_progress_summary(request.user)
        
        if progress_summary:
            # Convert to JSON-serializable format
            response_data = {
                'success': True,
                'data': {
                    'level': progress_summary['stats'].level,
                    'total_points': progress_summary['stats'].total_points,
                    'achievements_unlocked': progress_summary['unlocked_count'],
                    'total_achievements': progress_summary['total_achievements'],
                    'completion_percentage': progress_summary['completion_percentage'],
                    'user_rank': progress_summary['user_rank'],
                    'streak_current': progress_summary['stats'].streak_current,
                    'streak_best': progress_summary['stats'].streak_best,
                    'reports_created': progress_summary['stats'].reports_created,
                    'reports_validated': progress_summary['stats'].reports_validated,
                    'next_level_points': progress_summary['next_level_points'],
                }
            }
            
            # Add recent achievements
            recent_achievements = []
            for achievement in progress_summary['recent_achievements']:
                recent_achievements.append({
                    'name': achievement.achievement.name,
                    'description': achievement.achievement.description,
                    'icon': achievement.achievement.icon,
                    'tier': achievement.achievement.tier,
                    'points': achievement.achievement.points,
                    'unlocked_at': achievement.unlocked_at.isoformat() if achievement.unlocked_at else None
                })
            
            response_data['data']['recent_achievements'] = recent_achievements
            
            return JsonResponse(response_data)
        else:
            return JsonResponse({
                'success': False,
                'error': 'Could not retrieve user progress'
            }, status=500)
            
    except Exception as e:
        return JsonResponse({
            'success': False,
            'error': str(e)
        }, status=500)


@require_http_methods(["GET"])
def notifications_api(request):
    """API endpoint to get achievement notifications"""
    try:
        # Check if user is authenticated
        if not request.user.is_authenticated:
            return JsonResponse({
                'success': False,
                'error': 'Authentication required',
                'notifications': [],
                'count': 0
            }, status=401)
        
        notifications = AchievementService.get_unread_notifications(request.user)
        
        notifications_data = []
        for notification in notifications:
            notifications_data.append({
                'id': notification.id,
                'message': notification.message,
                'achievement': {
                    'name': notification.achievement.name,
                    'icon': notification.achievement.icon,
                    'tier': notification.achievement.tier,
                    'points': notification.achievement.points,
                    'color': notification.achievement.get_tier_color()
                },
                'created_at': notification.created_at.isoformat(),
                'is_displayed': notification.is_displayed
            })
        
        return JsonResponse({
            'success': True,
            'notifications': notifications_data,
            'count': len(notifications_data)
        })
        
    except Exception as e:
        return JsonResponse({
            'success': False,
            'error': str(e)
        }, status=500)


@login_required
@require_http_methods(["POST"])
def mark_notifications_read_api(request):
    """API endpoint to mark notifications as read"""
    try:
        notification_ids = request.POST.getlist('notification_ids', [])
        
        if notification_ids:
            AchievementService.mark_notifications_as_read(request.user, notification_ids)
        else:
            AchievementService.mark_notifications_as_read(request.user)
        
        return JsonResponse({
            'success': True,
            'message': 'Notifications marked as read'
        })
        
    except Exception as e:
        return JsonResponse({
            'success': False,
            'error': str(e)
        }, status=500)


@require_http_methods(["POST"])
def track_action_api(request):
    """API endpoint to manually track user actions"""
    try:
        # Check if user is authenticated
        if not request.user.is_authenticated:
            return JsonResponse({
                'success': False,
                'error': 'Authentication required'
            }, status=401)
        
        action_type = request.POST.get('action_type')
        
        if action_type == 'map_view':
            AchievementService.track_map_usage(request.user)
        else:
            return JsonResponse({
                'success': False,
                'error': 'Invalid action type'
            }, status=400)
        
        return JsonResponse({
            'success': True,
            'message': 'Action tracked successfully'
        })
        
    except Exception as e:
        return JsonResponse({
            'success': False,
            'error': str(e)
        }, status=500)


def public_leaderboard_api(request):
    """Public API endpoint for leaderboard data"""
    try:
        leaderboard_type = request.GET.get('type', 'points')
        limit = min(int(request.GET.get('limit', 10)), 100)
        
        # Get top users
        if leaderboard_type == 'points':
            top_users = UserStats.objects.select_related('user').order_by('-total_points')[:limit]
            score_field = 'total_points'
        elif leaderboard_type == 'reports':
            top_users = UserStats.objects.select_related('user').order_by('-reports_created')[:limit]
            score_field = 'reports_created'
        elif leaderboard_type == 'achievements':
            top_users = UserStats.objects.select_related('user').order_by('-achievements_unlocked')[:limit]
            score_field = 'achievements_unlocked'
        else:
            return JsonResponse({
                'success': False,
                'error': 'Invalid leaderboard type'
            }, status=400)
        
        leaderboard_data = []
        for rank, user_stats in enumerate(top_users, 1):
            leaderboard_data.append({
                'rank': rank,
                'username': user_stats.user.username,
                'level': user_stats.level,
                'score': getattr(user_stats, score_field),
                'achievements_unlocked': user_stats.achievements_unlocked
            })
        
        return JsonResponse({
            'success': True,
            'leaderboard': leaderboard_data,
            'type': leaderboard_type,
            'count': len(leaderboard_data)
        })
        
    except Exception as e:
        return JsonResponse({
            'success': False,
            'error': str(e)
        }, status=500)<|MERGE_RESOLUTION|>--- conflicted
+++ resolved
@@ -11,10 +11,6 @@
 from .models import Achievement, UserAchievement, UserStats, AchievementNotification, Leaderboard
 from .services import AchievementService
 
-<<<<<<< HEAD
-
-=======
->>>>>>> 46761598
 def achievements_dashboard(request):
     """Main achievements dashboard"""
     try:
