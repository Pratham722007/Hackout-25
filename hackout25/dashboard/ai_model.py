--- conflicted
+++ resolved
@@ -24,11 +24,6 @@
         self.model = None
         self._model_loaded = False
         
-<<<<<<< HEAD
-        # Environmental keywords from ImageNet classes
-        self.environmental_classes = {
-            # Nature and Wildlife
-=======
     def _ensure_model_loaded(self):
         """Load model only when needed (lazy loading)"""
         if not self._model_loaded:
@@ -47,7 +42,6 @@
             # Environmental keywords from ImageNet classes (expanded for better detection)
             self.environmental_classes = {
             # Nature and Wildlife - Animals
->>>>>>> eff6dafc
             'beaver', 'otter', 'zebra', 'elephant', 'lion', 'tiger', 'bear', 'panda',
             'eagle', 'hawk', 'owl', 'pelican', 'flamingo', 'ostrich', 'peacock',
             'turtle', 'frog', 'snake', 'lizard', 'crocodile', 'alligator',
@@ -347,11 +341,7 @@
         return {
             'is_environmental': False,
             'risk_level': 'low',
-<<<<<<< HEAD
-            'confidence': 0,
-=======
             'confidence': confidence,
->>>>>>> eff6dafc
             'analysis': message,
             'detected_objects': []
         }
