from django.shortcuts import render
from django.http import JsonResponse
from django.views.decorators.csrf import csrf_exempt
from django.views.decorators.http import require_http_methods
from django.db.models import Count, Q
from django.utils import timezone
from datetime import datetime, timedelta
import json
from dashboard.models import EnvironmentalAnalysis
from .models import Report, ReportStatistics
from achievements.service_modules.clerk_achievements import AchievementTracker


def heatmap_view(request):
    """
    Main heatmap page view
    """
    # Map dashboard risk levels to heatmap severity levels
    risk_level_choices = [
        ('low', 'Low'),
        ('high', 'High'), 
        ('critical', 'Critical'),
    ]
    
    # Map dashboard status to heatmap compatible format
    status_choices = [
        ('completed', 'Completed'),
        ('flagged', 'Flagged'),
        ('mixed', 'Mixed'),
        ('unknown', 'Unknown'),
    ]
    
    # Report type mapping for dashboard reports
    report_types = [
        ('pollution', 'Environmental Pollution'),
        ('conservation', 'Wildlife Conservation'),
        ('deforestation', 'Deforestation'),
        ('climate', 'Climate Change'),
        ('other', 'Other'),
    ]
    
    context = {
        'page_title': 'Environmental Heatmap',
        'report_types': report_types,
        'severity_levels': risk_level_choices,
        'status_choices': status_choices,
    }
    return render(request, 'heatmap/heatmap.html', context)


def get_reports_api(request):
    """
    API endpoint to fetch reports for heatmap visualization using dashboard data
    """
    try:
        # Get query parameters for filtering
        report_type = request.GET.get('type', None)
        severity = request.GET.get('severity', None)  # This maps to risk_level in dashboard
        status = request.GET.get('status', None)
        days_back = request.GET.get('days_back', 365)  # Default to 1 year to show all reports
        
        print(f"API Request - Type: {report_type}, Severity: {severity}, Status: {status}, Days: {days_back}")
        
        # Base queryset - Use dashboard EnvironmentalAnalysis model
        queryset = EnvironmentalAnalysis.objects.filter(
            latitude__isnull=False, 
            longitude__isnull=False
        )
        
        # Apply filters
        # Map severity to risk_level since dashboard uses risk_level
        if severity and severity != 'all':
            queryset = queryset.filter(risk_level=severity)
        
        if status and status != 'all':
            queryset = queryset.filter(status=status)
        
        # Date filter
        try:
            days_back = int(days_back)
            if days_back > 0:
                cutoff_date = timezone.now() - timedelta(days=days_back)
                queryset = queryset.filter(created_at__gte=cutoff_date)
        except (ValueError, TypeError):
            pass  # Use default if invalid
        
        # Limit to reasonable number for performance
        queryset = queryset[:1000]
        
        # Convert dashboard reports to heatmap format
        reports_data = []
        for report in queryset:
            # Map dashboard report types to heatmap categories
            report_category = 'other'  # Default category
            title_lower = report.title.lower()
            if any(word in title_lower for word in ['pollut', 'contam', 'toxic', 'chemical']):
                report_category = 'pollution'
            elif any(word in title_lower for word in ['wildlife', 'species', 'animal', 'conservation']):
                report_category = 'conservation'
            elif any(word in title_lower for word in ['forest', 'tree', 'deforest', 'logging']):
                report_category = 'deforestation'
            elif any(word in title_lower for word in ['climate', 'weather', 'temperature', 'warming']):
                report_category = 'climate'
            
            # Skip if filtering by type and doesn't match
            if report_type and report_type != 'all' and report_category != report_type:
                continue
                
            reports_data.append({
                'id': report.id,
                'title': report.title,
                'description': report.description or '',
                'report_type': report_category,
                'report_type_display': report_category.replace('_', ' ').title(),
                'severity': report.risk_level,
                'severity_display': report.get_risk_level_display(),
                'status': report.status,
                'status_display': report.get_status_display(),
                'latitude': float(report.latitude),
                'longitude': float(report.longitude),
                'location_name': report.location,
                'address': report.location,
                'created_at': report.created_at.isoformat(),
                'confidence_score': report.confidence / 100.0,  # Convert percentage to decimal
                'verified': report.status == 'completed',
            })
        
        print(f"API Response - Returning {len(reports_data)} dashboard reports")
        
        response = JsonResponse({
            'success': True,
            'reports': reports_data,
            'count': len(reports_data),
            'filters_applied': {
                'type': report_type,
                'severity': severity,
                'status': status,
                'days_back': days_back
            }
        })
        
        # Add CORS headers for development
        response['Access-Control-Allow-Origin'] = '*'
        response['Access-Control-Allow-Methods'] = 'GET, POST, OPTIONS'
        response['Access-Control-Allow-Headers'] = 'Content-Type'
        
        return response
        
    except Exception as e:
        print(f"API Error: {str(e)}")
        import traceback
        traceback.print_exc()
        
        response = JsonResponse({
            'success': False,
            'error': str(e),
            'error_type': type(e).__name__
        }, status=500)
        
        response['Access-Control-Allow-Origin'] = '*'
        return response


def get_heatmap_data_api(request):
    """
    API endpoint to get aggregated heatmap data for visualization using dashboard data
    """
    try:
        # Get query parameters
        report_type = request.GET.get('type', None)
        severity = request.GET.get('severity', None)
        days_back = request.GET.get('days_back', 365)  # Default to 1 year to show all reports
        grid_size = float(request.GET.get('grid_size', 0.01))  # Default 0.01 degrees
        
        # Base queryset - Use dashboard EnvironmentalAnalysis model
        # Show all reports regardless of status for comprehensive heatmap view
        queryset = EnvironmentalAnalysis.objects.filter(
            latitude__isnull=False, 
            longitude__isnull=False
        )
        
        # Apply filters
        if severity and severity != 'all':
            queryset = queryset.filter(risk_level=severity)
        
        # Date filter
        try:
            days_back = int(days_back)
            if days_back > 0:
                cutoff_date = timezone.now() - timedelta(days=days_back)
                queryset = queryset.filter(created_at__gte=cutoff_date)
        except (ValueError, TypeError):
            pass
        
        # Group by grid cells and count
        heatmap_data = []
        for report in queryset:
            # Map dashboard report types to heatmap categories
            report_category = 'other'  # Default category
            title_lower = report.title.lower()
            if any(word in title_lower for word in ['pollut', 'contam', 'toxic', 'chemical']):
                report_category = 'pollution'
            elif any(word in title_lower for word in ['wildlife', 'species', 'animal', 'conservation']):
                report_category = 'conservation'
            elif any(word in title_lower for word in ['forest', 'tree', 'deforest', 'logging']):
                report_category = 'deforestation'
            elif any(word in title_lower for word in ['climate', 'weather', 'temperature', 'warming']):
                report_category = 'climate'
            
            # Skip if filtering by type and doesn't match
            if report_type and report_type != 'all' and report_category != report_type:
                continue
            
            # Calculate intensity based on risk level and confidence
            intensity = 1.0
            if report.risk_level == 'critical':
                intensity = 2.0
            elif report.risk_level == 'high':
                intensity = 1.5
            elif report.risk_level == 'low':
                intensity = 0.8
            
            # Adjust intensity based on confidence
            confidence_multiplier = report.confidence / 100.0
            intensity *= confidence_multiplier
            
            heatmap_data.append({
                'lat': float(report.latitude),
                'lng': float(report.longitude),
                'intensity': intensity,
                'report_type': report_category,
                'severity': report.risk_level
            })
        
        return JsonResponse({
            'success': True,
            'heatmap_data': heatmap_data,
            'count': len(heatmap_data)
        })
        
    except Exception as e:
        return JsonResponse({
            'success': False,
            'error': str(e)
        }, status=500)


def get_statistics_api(request):
    """
    API endpoint to get report statistics using dashboard data
    """
    try:
        # Use dashboard EnvironmentalAnalysis model
        all_reports = EnvironmentalAnalysis.objects.filter(
            latitude__isnull=False, 
            longitude__isnull=False
        )
        
        # Get basic counts
        total_reports = all_reports.count()
        
        # Status distribution
        status_stats = all_reports.values('status').annotate(count=Count('id'))
        status_data = {item['status']: item['count'] for item in status_stats}
        
        # Risk level distribution (mapped to severity)
        severity_stats = all_reports.values('risk_level').annotate(count=Count('id'))
        severity_data = {item['risk_level']: item['count'] for item in severity_stats}
        
        # Generate type distribution by analyzing report titles
        type_data = {
            'pollution': 0,
            'conservation': 0,
            'deforestation': 0,
            'climate': 0,
            'other': 0
        }
        
        for report in all_reports:
            title_lower = report.title.lower()
            if any(word in title_lower for word in ['pollut', 'contam', 'toxic', 'chemical']):
                type_data['pollution'] += 1
            elif any(word in title_lower for word in ['wildlife', 'species', 'animal', 'conservation']):
                type_data['conservation'] += 1
            elif any(word in title_lower for word in ['forest', 'tree', 'deforest', 'logging']):
                type_data['deforestation'] += 1
            elif any(word in title_lower for word in ['climate', 'weather', 'temperature', 'warming']):
                type_data['climate'] += 1
            else:
                type_data['other'] += 1
        
        # Recent activity (last 7 days)
        week_ago = timezone.now() - timedelta(days=7)
        recent_reports = all_reports.filter(created_at__gte=week_ago).count()
        
        return JsonResponse({
            'success': True,
            'statistics': {
                'total_reports': total_reports,
                'recent_reports': recent_reports,
                'status_distribution': status_data,
                'type_distribution': type_data,
                'severity_distribution': severity_data,
            }
        })
        
    except Exception as e:
        return JsonResponse({
            'success': False,
            'error': str(e)
        }, status=500)


@csrf_exempt
@require_http_methods(["POST"])
def create_report_api(request):
    """
    API endpoint to create a new environmental report in dashboard model
    """
    try:
        data = json.loads(request.body)
        
        # Validate required fields
        required_fields = ['title', 'description', 'latitude', 'longitude']
        for field in required_fields:
            if field not in data:
                return JsonResponse({
                    'success': False,
                    'error': f'Missing required field: {field}'
                }, status=400)
        
        # Map heatmap severity to dashboard risk level
        severity = data.get('severity', 'low')
        risk_level_mapping = {
            'low': 'low',
            'medium': 'high',
            'high': 'high', 
            'critical': 'critical'
        }
        risk_level = risk_level_mapping.get(severity, 'low')
        
        # Determine status based on severity
        status = 'completed'
        if risk_level == 'critical':
            status = 'flagged'
        elif risk_level == 'high' and data.get('confidence_score', 0.5) < 0.7:
            status = 'mixed'
        
        # Create new report in dashboard model
        report = EnvironmentalAnalysis.objects.create(
            title=data['title'],
            description=data['description'],
            location=data.get('location_name', f"{data['latitude']}, {data['longitude']}"),
            latitude=float(data['latitude']),
            longitude=float(data['longitude']),
            risk_level=risk_level,
            status=status,
            confidence=int(data.get('confidence_score', 0.7) * 100),  # Convert to percentage
            created_by=request.user if request.user.is_authenticated else None,
        )
        
<<<<<<< HEAD
        # Track achievement if user is authenticated
        if request.user.is_authenticated:
            try:
                AchievementTracker.track_report_creation(request.user, report)
            except Exception as e:
                # Don't fail report creation if achievement tracking fails
                print(f"Achievement tracking failed: {e}")
=======
        # Convert to heatmap format for response
        response_data = {
            'id': report.id,
            'title': report.title,
            'description': report.description or '',
            'report_type': 'other',  # Default since we don't store this explicitly
            'severity': report.risk_level,
            'status': report.status,
            'latitude': float(report.latitude),
            'longitude': float(report.longitude),
            'location_name': report.location,
            'created_at': report.created_at.isoformat(),
            'confidence_score': report.confidence / 100.0,
            'verified': report.status == 'completed',
        }
>>>>>>> 46761598
        
        return JsonResponse({
            'success': True,
            'report': response_data,
            'message': 'Report created successfully'
        })
        
    except json.JSONDecodeError:
        return JsonResponse({
            'success': False,
            'error': 'Invalid JSON data'
        }, status=400)
    except Exception as e:
        return JsonResponse({
            'success': False,
            'error': str(e)
        }, status=500)<|MERGE_RESOLUTION|>--- conflicted
+++ resolved
@@ -359,15 +359,6 @@
             created_by=request.user if request.user.is_authenticated else None,
         )
         
-<<<<<<< HEAD
-        # Track achievement if user is authenticated
-        if request.user.is_authenticated:
-            try:
-                AchievementTracker.track_report_creation(request.user, report)
-            except Exception as e:
-                # Don't fail report creation if achievement tracking fails
-                print(f"Achievement tracking failed: {e}")
-=======
         # Convert to heatmap format for response
         response_data = {
             'id': report.id,
@@ -383,7 +374,6 @@
             'confidence_score': report.confidence / 100.0,
             'verified': report.status == 'completed',
         }
->>>>>>> 46761598
         
         return JsonResponse({
             'success': True,
